--- conflicted
+++ resolved
@@ -131,39 +131,6 @@
         I_{syn}&= - \\bar{g}_{max} s (V - E)
 
         \\frac{d s}{d t}&=\\alpha[T](1-s) - \\beta s
-<<<<<<< HEAD
-=======
-        
-    **Synapse Parameters**
-    
-    ============= ============== ======== ============================================================================
-    **Parameter** **Init Value** **Unit** **Explanation**
-    ------------- -------------- -------- ----------------------------------------------------------------------------
-    g_max         0.04           \        Maximum synapse conductance.
-
-    E             -80.           \        Reversal potential of synapse.
-
-    alpha         0.53           \        Opening rate constant of ion channel.
-
-    beta          0.18           \        Closing rate constant of ion channel.
-
-    T             1.             \        Transmitter concentration when synapse 
-    
-                                          is triggered by a pre-synaptic spike.
-
-    T_duration    1.             \        Transmitter concentration duration time 
-    
-                                          after being triggered.
-
-    mode          'vector'       \        Data structure of ST members.
-    ============= ============== ======== ============================================================================
-
-    Returns:
-        bp.SynType: return description of GABAa synapse model.
-
-    
-    **Synapse State**
->>>>>>> 080ea3cd
         
     ST refers to synapse state, members of ST are listed below:
     
