--- conflicted
+++ resolved
@@ -84,23 +84,6 @@
         dVdt = (- I_Ca - I_K - I_Leak + Isyn) / C
         return dVdt, noise / C
 
-<<<<<<< HEAD
-    def update(ST, _t):
-        W = int_W(ST['W'], _t, ST['V'])
-        V = int_V(ST['V'], _t, ST['W'], ST['input'])
-        ST['V'] = V
-        ST['W'] = W
-        ST['input'] = 0.
-
-                             
-    if mode == 'scalar':
-        raise ValueError("mode of function '%s' can not be '%s'." % (sys._getframe().f_code.co_name, mode))
-    elif mode == 'vector':
-        return bp.NeuType(name='MorrisLecar_neuron',
-                          ST=ST,
-                          steps=update,
-                          mode=mode)
-=======
  
     if mode == 'scalar' or mode == 'vector':
         def update(ST, _t):
@@ -109,7 +92,6 @@
             ST['V'] = V
             ST['W'] = W
             ST['input'] = 0.
->>>>>>> 711e3e22
     else:
         raise ValueError("BrainPy does not support mode '%s'." % (mode))
     
