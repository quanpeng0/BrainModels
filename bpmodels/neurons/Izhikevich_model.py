# -*- coding:utf-8 -*-
import sys

import brainpy as bp
import numpy as np


def get_Izhikevich(a=0.02, b=0.20, c=-65., d=8., t_refractory=0., noise=0., V_th=30., type=None, mode='scalar'):
    '''
    The Izhikevich neuron model.

    .. math ::

        \\frac{d V}{d t} &= 0.04 V^{2}+5 V+140-u+I

        \\frac{d u}{d t} &=a(b V-u)

    .. math ::
    
        \\text{if}  v \\geq 30  \\text{mV}, \\text{then}
        \\begin{cases} v \\leftarrow c \\\\ u \\leftarrow u+d \\end{cases}

    **Neuron Parameters**
    
    ============= ============== ======== ================================================================================
    **Parameter** **Init Value** **Unit** **Explanation**
    ------------- -------------- -------- --------------------------------------------------------------------------------
    type          None           \        The neuron spiking type.

    a             0.02           \        It determines the time scale of the recovery variable :math:`u`.

    b             0.2            \        It describes the sensitivity of the recovery variable :math:`u` to 
                                          
                                          the sub-threshold fluctuations of the membrane potential :math:`v`.

    c             -65.           \        It describes the after-spike reset value of the membrane
                                          
                                          potential :math:`v` caused by the fast high-threshold :math:`K^{+}` conductance.

    d             8.             \        It describes after-spike reset of the recovery variable :math:`u` 
                                          
                                          caused by slow high-threshold :math:`Na^{+}` and :math:`K^{+}` conductance.

    t_refractory  0.             ms       Refractory period length. [ms]

    noise         0.             \        The noise fluctuation.

    V_th          30.            mV       The membrane potential threshold.

    mode          'scalar'       \        Data structure of ST members.
    ============= ============== ======== ================================================================================

    Returns:
        bp.Neutype: return description of Izhikevich model.


    **Neuron State**
    ST refers to neuron state, members of ST are listed below:
    
    =============== ======== ================== ===========================================
    **Member name** **Type** **Initial values** **Explanation**
    --------------- -------- ------------------ -------------------------------------------
    V               float            -65        Membrane potential.
    
    u               float            1          Recovery variable.
    
    input           float            0          External and synaptic input current.
    
    spike           float            0          Flag to mark whether the neuron is spiking. 
    
                                                Can be seen as bool.
                             
    t_last_spike    float            -1e7       Last spike time stamp.
    =============== ======== ================== ===========================================
    
    Note that all ST members are saved as floating point type in BrainPy, 
    though some of them represent other data types (such as boolean).    

    Parameters of spiking types:
        
        =========================== ======= ======= ======= =======
        **Type**                     **a**   **b**   **c**   **d**
        --------------------------- ------- ------- ------- -------
        Regular Spiking              0.02    0.20    -65      8
        Intrinsically Bursting       0.02    0.20    -55      4
        Chattering                   0.02    0.20    -50      2
        Fast Spiking                 0.10    0.20    -65      2
        Thalamo-cortical             0.02    0.25    -65      0.05
        Resonator                    0.10    0.26    -65      2
        Low-threshold Spiking        0.02    0.25    -65      2
        tonic spiking                0.02    0.40    -65      2
        phasic spiking               0.02    0.25    -65      6
        tonic bursting               0.02    0.20    -50      2
        phasic bursting              0.02    0.25    -55      0.05
        mixed mode                   0.02    0.20    -55      4
        spike frequency adaptation   0.01    0.20    -65      8
        Class 1                      0.02    -0.1    -55      6
        Class 2                      0.20    0.26    -65      0
        spike latency                0.02    0.20    -65      6
        subthreshold oscillation     0.05    0.26    -60      0
        resonator                    0.10    0.26    -60      -1
        integrator                   0.02    -0.1    -55      6
        rebound spike                0.03    0.25    -60      4
        rebound burst                0.03    0.25    -52      0
        threshold variability        0.03    0.25    -60      4
        bistability                  1.00    1.50    -60      0
        depolarizing afterpotential  1.00    0.20    -60      -21
        accommodation                0.02    1.00    -55      4
        inhibition-induced spiking   -0.02   -1.00   -60      8
        inhibition-induced bursting  -0.026  -1.00   -45      0
        =========================== ======= ======= ======= =======

    References:
        .. [1] Izhikevich, Eugene M. "Simple model of spiking neurons." IEEE
               Transactions on neural networks 14.6 (2003): 1569-1572.

        .. [2] Izhikevich, Eugene M. "Which model to use for cortical spiking neurons?." 
               IEEE transactions on neural networks 15.5 (2004): 1063-1070.
    '''

    ST = bp.types.NeuState(
        {'V': -65., 'u': 1., 'input': 0., 'spike': 0., 't_last_spike': -1e7}
    )

    if type in ['tonic', 'tonic spiking']:
        a, b, c, d = [0.02, 0.40, -65.0, 2.0]
    elif type in ['phasic', 'phasic spiking']:
        a, b, c, d = [0.02, 0.25, -65.0, 6.0]
    elif type in ['tonic bursting']:
        a, b, c, d = [0.02, 0.20, -50.0, 2.0]
    elif type in ['phasic bursting']:
        a, b, c, d = [0.02, 0.25, -55.0, 0.05]
    elif type in ['mixed mode']:
        a, b, c, d = [0.02, 0.20, -55.0, 4.0]
    elif type in ['SFA', 'spike frequency adaptation']:
        a, b, c, d = [0.01, 0.20, -65.0, 8.0]
    elif type in ['Class 1', 'class 1']:
        a, b, c, d = [0.02, -0.1, -55.0, 6.0]
    elif type in ['Class 2', 'class 2']:
        a, b, c, d = [0.20, 0.26, -65.0, 0.0]
    elif type in ['spike latency', ]:
        a, b, c, d = [0.02, 0.20, -65.0, 6.0]
    elif type in ['subthreshold oscillation']:
        a, b, c, d = [0.05, 0.26, -60.0, 0.0]
    elif type in ['resonator', ]:
        a, b, c, d = [0.10, 0.26, -60.0, -1.0]
    elif type in ['integrator', ]:
        a, b, c, d = [0.02, -0.1, -55.0, 6.0]
    elif type in ['rebound spike', ]:
        a, b, c, d = [0.03, 0.25, -60.0, 4.0]
    elif type in ['rebound burst', ]:
        a, b, c, d = [0.03, 0.25, -52.0, 0.0]
    elif type in ['threshold variability', ]:
        a, b, c, d = [0.03, 0.25, -60.0, 4.0]
    elif type in ['bistability', ]:
        a, b, c, d = [1.00, 1.50, -60.0, 0.0]
    elif type in ['DAP', 'depolarizing afterpotential']:
        a, b, c, d = [1.00, 0.20, -60.0, -21.0]
    elif type in ['accommodation', ]:
        a, b, c, d = [0.02, 1.00, -55.0, 4.0]
    elif type in ['inhibition-induced spiking', ]:
        a, b, c, d = [-0.02, -1.00, -60.0, 8.0]
    elif type in ['inhibition-induced bursting', ]:
        a, b, c, d = [-0.026, -1.00, -45.0, 0]

    # Neurons
    elif type in ['Regular Spiking', 'RS']:
        a, b, c, d = [0.02, 0.2, -65, 8]
    elif type in ['Intrinsically Bursting', 'IB']:
        a, b, c, d = [0.02, 0.2, -55, 4]
    elif type in ['Chattering', 'CH']:
        a, b, c, d = [0.02, 0.2, -50, 2]
    elif type in ['Fast Spiking', 'FS']:
        a, b, c, d = [0.1, 0.2, -65, 2]
    elif type in ['Thalamo-cortical', 'TC']:
        a, b, c, d = [0.02, 0.25, -65, 0.05]
    elif type in ['Resonator', 'RZ']:
        a, b, c, d = [0.1, 0.26, -65, 2]
    elif type in ['Low-threshold Spiking', 'LTS']:
        a, b, c, d = [0.02, 0.25, -65, 2]

    @bp.integrate
    def int_u(u, t, V):
        return a * (b * V - u)

    @bp.integrate
    def int_V(V, t, u, Isyn):
        dfdt = 0.04 * V * V + 5 * V + 140 - u + Isyn
        dgdt = noise
        return dfdt, dgdt

    if np.any(t_refractory > 0.):

        def update(ST, _t):
            if (_t - ST['t_last_spike']) > t_refractory:
                V = int_V(ST['V'], _t, ST['u'], ST['input'])
                u = int_u(ST['u'], _t, ST['V'])
                if V >= V_th:
                    V = c
                    u += d
                    ST['t_last_spike'] = _t
                    ST['spike'] = 1.
                ST['V'] = V
                ST['u'] = u
                ST['input'] = 0.
    else:

<<<<<<< HEAD
=======
    elif mode == 'vector':
>>>>>>> 711e3e22
        def update(ST, _t):
            V = int_V(ST['V'], _t, ST['u'], ST['input'])
            u = int_u(ST['u'], _t, ST['V'])
            if V >= V_th:
                V = c
                u += d
                ST['t_last_spike'] = _t
                ST['spike'] = 1.
            ST['V'] = V
            ST['u'] = u
<<<<<<< HEAD
            ST['input'] = 0.

    if mode == 'scalar':
        return bp.NeuType(name='Izhikevich_neuron',
                          ST=ST,
                          steps=update,
                          mode=mode)
    elif mode == 'vector':
        raise ValueError("mode of function '%s' can not be '%s'." % (sys._getframe().f_code.co_name, mode))
=======
            ST['refractory'] = is_ref
            ST['spike'] = is_spike
            ST['input'] = 0.  # reset input here or it will be brought to next step
    
>>>>>>> 711e3e22
    else:
        raise ValueError("BrainPy does not support mode '%s'." % (mode))

    return bp.NeuType(name='Izhikevich_neuron',
                      ST=ST,
                      steps=update,
                      mode=mode)<|MERGE_RESOLUTION|>--- conflicted
+++ resolved
@@ -205,10 +205,7 @@
                 ST['input'] = 0.
     else:
 
-<<<<<<< HEAD
-=======
     elif mode == 'vector':
->>>>>>> 711e3e22
         def update(ST, _t):
             V = int_V(ST['V'], _t, ST['u'], ST['input'])
             u = int_u(ST['u'], _t, ST['V'])
@@ -219,22 +216,10 @@
                 ST['spike'] = 1.
             ST['V'] = V
             ST['u'] = u
-<<<<<<< HEAD
-            ST['input'] = 0.
-
-    if mode == 'scalar':
-        return bp.NeuType(name='Izhikevich_neuron',
-                          ST=ST,
-                          steps=update,
-                          mode=mode)
-    elif mode == 'vector':
-        raise ValueError("mode of function '%s' can not be '%s'." % (sys._getframe().f_code.co_name, mode))
-=======
             ST['refractory'] = is_ref
             ST['spike'] = is_spike
             ST['input'] = 0.  # reset input here or it will be brought to next step
     
->>>>>>> 711e3e22
     else:
         raise ValueError("BrainPy does not support mode '%s'." % (mode))
 
