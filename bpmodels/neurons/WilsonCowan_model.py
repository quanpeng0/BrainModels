--- conflicted
+++ resolved
@@ -126,14 +126,6 @@
         ST['input_e'] = 0
         ST['input_i'] = 0
 
-<<<<<<< HEAD
-    if mode == 'scalar':
-        return bp.NeuType(name='WilsonCowan_neuron',
-                          ST=ST,
-                          steps=update,
-                          mode=mode)
-=======
->>>>>>> 711e3e22
     elif mode == 'vector':
         raise ValueError("mode of function '%s' can not be '%s'." %
                          (sys._getframe().f_code.co_name, mode))
