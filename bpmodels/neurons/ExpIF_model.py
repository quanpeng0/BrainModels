# -*- coding: utf-8 -*-

import brainpy as bp
import numpy as np
import sys


def get_ExpIF(V_rest=-65., V_reset=-68., V_th=-30., V_T=-59.9, delta_T=3.48,
              R=10., C=1., tau=10., t_refractory=1.7, noise=0., mode='scalar'):
    """Exponential Integrate-and-Fire neuron model.

    .. math::

        \\tau\\frac{d V}{d t}= - (V-V_{rest}) + \\Delta_T e^{\\frac{V-V_T}{\\Delta_T}} + RI(t)

    **Neuron Parameters**

    ============= ============== ======== ===================================================
    **Parameter** **Init Value** **Unit** **Explanation**
    ------------- -------------- -------- ---------------------------------------------------
    V_rest        -65.           mV       Resting potential.

    V_reset       -68.           mV       Reset potential after spike.

    V_th          -30.           mV       Threshold potential of spike.

    V_T           -59.9          mV       Threshold potential of generating action potential.

    delta_T       3.48           \        Spike slope factor.

    R             10.            \        Membrane resistance.

    C             1.             \        Membrane capacitance.

    tau           10.            \        Membrane time constant. Compute by R * C.

    t_refractory  1.7            \        Refractory period length.

    noise         0.             \        noise.

    mode          'scalar'       \        Data structure of ST members.
    ============= ============== ======== ===================================================

    Returns:
        bp.Neutype: return description of ExpIF model.

    **Neuron State**    

    ST refers to neuron state, members of ST are listed below:

    =============== ================= =========================================================
    **Member name** **Initial Value** **Explanation**
    --------------- ----------------- ---------------------------------------------------------
    V               0.                Membrane potential.

    input           0.                External and synaptic input current.

    spike           0.                Flag to mark whether the neuron is spiking. 

                                      Can be seen as bool.

    refractory      0.                Flag to mark whether the neuron is in refractory period. 

                                      Can be seen as bool.

    t_last_spike    -1e7              Last spike time stamp.
    =============== ================= =========================================================

    Note that all ST members are saved as floating point type in BrainPy, 
    though some of them represent other data types (such as boolean).

    References:
        .. [1] Fourcaud-Trocmé, Nicolas, et al. "How spike generation 
               mechanisms determine the neuronal response to fluctuating 
               inputs." Journal of Neuroscience 23.37 (2003): 11628-11640.
    """

    ST = bp.types.NeuState('V', 'input', 'spike',
                           'refractory', t_last_spike=-1e7)

    @bp.integrate
    def int_V(V, t, I_ext):  # integrate u(t)
        return (- (V - V_rest) + delta_T * np.exp((V - V_T) / delta_T) + R * I_ext) / tau, noise / tau

<<<<<<< HEAD
    def update(ST, _t):
        # update variables
        ST['spike'] = 0
        ST['refractory'] = 1. if _t - ST['t_last_spike'] <= t_refractory else 0.
        if _t - ST['t_last_spike'] <= t_refractory:
            ST['refractory'] = 1.
        else:
            ST['refractory'] = 0.
            V = int_V(ST['V'], _t, ST['input'])
            if V >= V_th:
                V = V_reset
                ST['spike'] = 1
                ST['t_last_spike'] = _t
            ST['V'] = V
        ST['input'] = 0.  # reset input here or it will be brought to next step

    if mode == 'scalar':
        return bp.NeuType(name='ExpIF_neuron',
                          ST=ST,
                          steps=update,
                          mode=mode)
    elif mode == 'vector':
        raise ValueError("mode of function '%s' can not be '%s'." % (sys._getframe().f_code.co_name, mode))
=======
    if mode == 'scalar':

        def update(ST, _t):
            # update variables
            ST['spike'] = 0
            ST['refractory'] = 1. if _t - \
                ST['t_last_spike'] <= t_refractory else 0.
            if _t - ST['t_last_spike'] <= t_refractory:
                ST['refractory'] = 1.
            else:
                ST['refractory'] = 0.
                V = int_V(ST['V'], _t, ST['input'])
                if V >= V_th:
                    V = V_reset
                    ST['spike'] = 1
                    ST['t_last_spike'] = _t
                ST['V'] = V
            ST['input'] = 0.  # reset input here or it will be brought to next step

    elif mode == 'vector':

        def update(ST, _t):
            V = int_V(ST['V'], _t, ST['input'])

            is_ref = _t - ST['t_last_spike'] < t_refractory
            V = np.where(is_ref, ST['V'], V)
            is_spike = V > V_th

            V[is_spike] = V_reset
            is_ref[is_spike] = 1.
            ST['t_last_spike'][is_spike] = _t

            ST['refractory'] = is_ref
            ST['spike'] = is_spike
            ST['V'] = V
            ST['input'] = 0  # reset input here or it will be brought to next step
>>>>>>> 711e3e22
    else:
        raise ValueError("BrainPy does not support mode '%s'." % (mode))

    return bp.NeuType(name='ExpIF_neuron',
                      ST=ST,
                      steps=update,
                      mode=mode)<|MERGE_RESOLUTION|>--- conflicted
+++ resolved
@@ -82,31 +82,6 @@
     def int_V(V, t, I_ext):  # integrate u(t)
         return (- (V - V_rest) + delta_T * np.exp((V - V_T) / delta_T) + R * I_ext) / tau, noise / tau
 
-<<<<<<< HEAD
-    def update(ST, _t):
-        # update variables
-        ST['spike'] = 0
-        ST['refractory'] = 1. if _t - ST['t_last_spike'] <= t_refractory else 0.
-        if _t - ST['t_last_spike'] <= t_refractory:
-            ST['refractory'] = 1.
-        else:
-            ST['refractory'] = 0.
-            V = int_V(ST['V'], _t, ST['input'])
-            if V >= V_th:
-                V = V_reset
-                ST['spike'] = 1
-                ST['t_last_spike'] = _t
-            ST['V'] = V
-        ST['input'] = 0.  # reset input here or it will be brought to next step
-
-    if mode == 'scalar':
-        return bp.NeuType(name='ExpIF_neuron',
-                          ST=ST,
-                          steps=update,
-                          mode=mode)
-    elif mode == 'vector':
-        raise ValueError("mode of function '%s' can not be '%s'." % (sys._getframe().f_code.co_name, mode))
-=======
     if mode == 'scalar':
 
         def update(ST, _t):
@@ -143,7 +118,6 @@
             ST['spike'] = is_spike
             ST['V'] = V
             ST['input'] = 0  # reset input here or it will be brought to next step
->>>>>>> 711e3e22
     else:
         raise ValueError("BrainPy does not support mode '%s'." % (mode))
 
