# -*- coding: utf-8 -*-

import brainpy as bp
import matplotlib.pyplot as plt
import brainmodels

bp.backend.set('numba')
duration = 100.
dt = 0.02
<<<<<<< HEAD
bp.backend.set('numpy', dt=dt)
size = 10
neu_pre = brainmodels.neurons.LIF(size, monitors=['V', 'input', 'spike'])
=======

size = 10

neu_pre = brainmodels.tensor_backend.neurons.LIF(size, monitors=['V', 'input', 'spike'], )
>>>>>>> 2ecfe150
neu_pre.V_rest = -65.
neu_pre.V_reset = -70.
neu_pre.V_th = -50.
neu_pre.V = bp.backend.ones(size) * -65.
<<<<<<< HEAD
neu_post = brainmodels.neurons.LIF(size, monitors=['V', 'input', 'spike'])

syn_GABAb = brainmodels.synapses.GABAb2(
    pre=neu_pre, post=neu_post, conn=bp.connect.One2One(),
    delay=0., monitors=['s'])

current, dur = bp.inputs.constant_current([(25, 20), (0, 1000)])
net = bp.Network(neu_pre, syn_GABAb, neu_post)
net.run(dur, inputs=[(neu_pre, 'input', current)], report=True)

# paint gabaa
ts = net.ts
fig, gs = bp.visualize.get_figure(2, 1, 5, 6)

fig.add_subplot(gs[0, 0])
plt.plot(ts, syn_GABAb.mon.s[:, 0, 0], label='s')
plt.legend()

fig.add_subplot(gs[1, 0])
plt.plot(ts, neu_post.mon.V[:, 0], label='post.V')
=======

neu_post = brainmodels.tensor_backend.neurons.LIF(size, monitors=['V', 'input', 'spike'], )

syn_GABAb = brainmodels.tensor_backend.synapses.GABAb1(pre=neu_pre, post=neu_post, conn=bp.connect.One2One(),
                                                       delay=10., monitors=['s'], )

I, dur = bp.inputs.constant_current([(25, 20), (0, 1000)])
net = bp.Network(neu_pre, syn_GABAb, neu_post)
net.run(dur, inputs=[(neu_pre, 'input', I)], report=True)

# paint gabaa
ts = net.ts
plt.plot(ts, syn_GABAb.mon.s[:, 0, 0], label='s')
>>>>>>> 2ecfe150
plt.legend()
plt.show()<|MERGE_RESOLUTION|>--- conflicted
+++ resolved
@@ -7,42 +7,14 @@
 bp.backend.set('numba')
 duration = 100.
 dt = 0.02
-<<<<<<< HEAD
-bp.backend.set('numpy', dt=dt)
-size = 10
-neu_pre = brainmodels.neurons.LIF(size, monitors=['V', 'input', 'spike'])
-=======
 
 size = 10
 
 neu_pre = brainmodels.tensor_backend.neurons.LIF(size, monitors=['V', 'input', 'spike'], )
->>>>>>> 2ecfe150
 neu_pre.V_rest = -65.
 neu_pre.V_reset = -70.
 neu_pre.V_th = -50.
 neu_pre.V = bp.backend.ones(size) * -65.
-<<<<<<< HEAD
-neu_post = brainmodels.neurons.LIF(size, monitors=['V', 'input', 'spike'])
-
-syn_GABAb = brainmodels.synapses.GABAb2(
-    pre=neu_pre, post=neu_post, conn=bp.connect.One2One(),
-    delay=0., monitors=['s'])
-
-current, dur = bp.inputs.constant_current([(25, 20), (0, 1000)])
-net = bp.Network(neu_pre, syn_GABAb, neu_post)
-net.run(dur, inputs=[(neu_pre, 'input', current)], report=True)
-
-# paint gabaa
-ts = net.ts
-fig, gs = bp.visualize.get_figure(2, 1, 5, 6)
-
-fig.add_subplot(gs[0, 0])
-plt.plot(ts, syn_GABAb.mon.s[:, 0, 0], label='s')
-plt.legend()
-
-fig.add_subplot(gs[1, 0])
-plt.plot(ts, neu_post.mon.V[:, 0], label='post.V')
-=======
 
 neu_post = brainmodels.tensor_backend.neurons.LIF(size, monitors=['V', 'input', 'spike'], )
 
@@ -56,6 +28,5 @@
 # paint gabaa
 ts = net.ts
 plt.plot(ts, syn_GABAb.mon.s[:, 0, 0], label='s')
->>>>>>> 2ecfe150
 plt.legend()
 plt.show()