--- conflicted
+++ resolved
@@ -5,30 +5,18 @@
 
 duration = 100.
 dt = 0.02
-<<<<<<< HEAD
-bp.backend.set('numpy', dt=dt)
-size = 10
-neu_pre = brainmodels.neurons.LIF(size, monitors = ['V', 'input', 'spike'])
-=======
 print(bp.__version__)
 print(brainmodels.__version__)
 bp.backend.set('numpy', dt=dt)
 size = 10
 neu_pre = brainmodels.neurons.LIF(size, monitors = ['V', 'input', 'spike'], show_code = True)
->>>>>>> 4baf0ef3
 neu_pre.V_rest = -65.
 neu_pre.V_reset = -70.
 neu_pre.V_th = -50.
 neu_pre.V = bp.backend.ones(size) * -65.
-<<<<<<< HEAD
-neu_post = brainmodels.neurons.LIF(size, monitors = ['V', 'input', 'spike'])
-
-syn_GABAb = brainmodels.synapses.GABAb2_mat(pre = neu_pre, post = neu_post, 
-=======
 neu_post = brainmodels.neurons.LIF(size, monitors = ['V', 'input', 'spike'], show_code = True)
 
 syn_GABAb = brainmodels.synapses.GABAb1(pre = neu_pre, post = neu_post, 
->>>>>>> 4baf0ef3
                        conn = bp.connect.One2One(),
                        delay = 10., monitors = ['s'], show_code = True)
 
